package main

import (
	"fmt"
	"net/http"
	"os"
	"path"
	"strings"

	"github.com/labstack/echo/v4"
	"github.com/labstack/echo/v4/middleware"
	"github.com/labstack/gommon/log"
)

const (
	ImgDir = "images"
)

type Response struct {
	Message string `json:"message"`
}

func root(c echo.Context) error {
	res := Response{Message: "Hello, world!"}
	return c.JSON(http.StatusOK, res)
}

func addItem(c echo.Context) error {
	// Get form data
	name := c.FormValue("name")
	c.Logger().Infof("Receive item: %s", name)

	message := fmt.Sprintf("item received: %s", name)
	res := Response{Message: message}

	return c.JSON(http.StatusOK, res)
}

func getImg(c echo.Context) error {
	// Create image path
	imgPath := path.Join(ImgDir, c.Param("imageFilename"))

	if !strings.HasSuffix(imgPath, ".jpg") {
		res := Response{Message: "Image path does not end with .jpg"}
		return c.JSON(http.StatusBadRequest, res)
	}
	if _, err := os.Stat(imgPath); err != nil {
		c.Logger().Debugf("Image not found: %s", imgPath)
		imgPath = path.Join(ImgDir, "default.jpg")
	}
	return c.File(imgPath)
}

func main() {
	e := echo.New()

	// Middleware
	e.Use(middleware.Logger())
	e.Use(middleware.Recover())
	e.Logger.SetLevel(log.INFO)

	front_url := os.Getenv("FRONT_URL")
	if front_url == "" {
		front_url = "http://localhost:3000"
	}
	e.Use(middleware.CORSWithConfig(middleware.CORSConfig{
		AllowOrigins: []string{front_url},
		AllowMethods: []string{http.MethodGet, http.MethodPut, http.MethodPost, http.MethodDelete},
	}))

	// Routes
	e.GET("/", root)
	e.POST("/items", addItem)
<<<<<<< HEAD
	e.GET("/images/:itemImg", getImg)
=======
	e.GET("/image/:imageFilename", getImg)
>>>>>>> e5fe6a17

	// Start server
	e.Logger.Fatal(e.Start(":9000"))
}<|MERGE_RESOLUTION|>--- conflicted
+++ resolved
@@ -71,11 +71,8 @@
 	// Routes
 	e.GET("/", root)
 	e.POST("/items", addItem)
-<<<<<<< HEAD
-	e.GET("/images/:itemImg", getImg)
-=======
 	e.GET("/image/:imageFilename", getImg)
->>>>>>> e5fe6a17
+
 
 	// Start server
 	e.Logger.Fatal(e.Start(":9000"))
